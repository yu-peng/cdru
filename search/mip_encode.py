from gurobipy import *
from temporal_network.tpnu import Tpnu
from tpn.tpn_autogen import tpn as ParseTpnClass, guard
#from friends.utils.logging import initialize
from search.candidate import Candidate
from search.temporal_relaxation import TemporalRelaxation
from temporal_network.temporal_constraint import TemporalConstraint
from search.search_problem import ObjectiveType

class MipEncode(object):
    
    def __init__(self, tpnu, obj_type):
        self.network = tpnu
        self.objective_type = obj_type;
        self.DEFALT = 100000
        
        # no two links share the same end nodes
        pair_nodes = {}
        v_new_constraint = {}
        for e in self.network.temporal_constraints.values():
<<<<<<< HEAD
           # print(e.fro, e.to, e.get_lower_bound(), e.get_upper_bound(),e.controllable)
=======
            # print(e.fro, e.to, e.get_lower_bound(), e.get_upper_bound(),e.controllable)
>>>>>>> dce4b738
            if e.controllable:
                if e.get_upper_bound() > self.DEFALT:
                    self.network.temporal_constraints[e.id].upper_bound = self.DEFALT/10
                if (e.fro, e.to) in pair_nodes:
                    #print("o", e.fro, e.to)
                    new_node = self.network.num_nodes+1
                    self.network.num_nodes+=1
                    new_constraint = TemporalConstraint(new_node, new_node, e.fro, new_node, 0,0)
                    self.network.temporal_constraints[e.id].fro = new_node
                    v_new_constraint[new_constraint.id] = new_constraint
                    #print("s",new_constraint.fro,new_constraint.to, e.fro, e.to)
#                    self.network.add_temporal_constraint(new_constraint)
                pair_nodes[(e.fro, e.to)] = True
        
        for e in v_new_constraint.values():
            self.network.add_temporal_constraint(e)
        self.initialize()
        
        #print a dot file
#         f = open('1.dot', 'w')
#         f.write('digraph G {\n nodesep = .45; \n size = 30;\n label="CCTP";\n')
#         
#         for e in self.network.temporal_constraints.values():
#             if e.activated:
#                 f.write('"%s"->"%s"[ label = "[%s,%s] %d"];'%(e.fro, e.to,e.get_lower_bound(),e.get_upper_bound(),e.controllable))
#             
#         f.write("}")
#         f.close()
        # self.mip_solver()
        
    def initialize(self):
        if type(self.network) == ParseTpnClass:
            self.network = Tpnu.from_tpn_autogen(self.network)
        elif type(self.network) == Tpnu:
            pass
        else:
            raise Exception("Wrong type of network passed to MIP encode")
        self.network.initialize()
        self.num_nodes = self.network.num_nodes
        self.l = {}  # lower bounds
        self.u = {}  # upper bounds
        self.w = {}  # wait
        self.b = {}  # binary variables
        self.x = {}  # binary variables
   
        self.calc_distance()
        
        if self.objective_type == ObjectiveType.MIN_COST:
            self.rl = {}
            self.ru = {}
            self.tl = {}
            self.tu = {}
        for e in self.network.temporal_constraints.values():
            #if e.activated:
                self.l[(e.fro, e.to)] = LinExpr()
                self.u[(e.fro, e.to)] = LinExpr()


        
    def calc_distance(self):
        self.dis = {}
        # for RCPSP Problem, the number of nodes are limited        
        for node_a in range(1, self.num_nodes + 1):
            for node_b in range(node_a + 1, self.num_nodes + 1):
                if (node_a, node_b) not in self.dis:
                    self.dis[(node_a, node_b)] = self.dis[(node_b, node_a)] = (-self.DEFALT/10, self.DEFALT/10)
 
        for e in self.network.temporal_constraints.values():
            if e.controllable:
                tmp_lb = -self.DEFALT/20
                tmp_ub = self.DEFALT/20
                if tmp_lb < e.get_lower_bound():
                    tmp_lb = e.get_lower_bound()
                if tmp_ub > e.get_upper_bound():
                    tmp_ub = e.get_upper_bound()
                self.dis[(e.fro, e.to)] = (tmp_lb, tmp_ub)
                self.dis[(e.to, e.fro)] = (-tmp_ub, -tmp_lb)
            else:
                self.dis[(e.fro, e.to)] = (e.get_lower_bound(), self.DEFALT/10)
                # self.dis[(e.to, e.fro)] = (-e.get_upper_bound(), -e.get_lower_bound())
        
      
        return  
        for node_k in range(1, self.num_nodes + 1):
            for node_i in range(1, self.num_nodes + 1):
                for node_j in range(1, self.num_nodes + 1):
                    if node_i != node_j and node_i != node_k and node_j != node_k:
#                         print(self.dis[(node_i, node_k)] )
#                         print(self.dis[(node_k, node_j)])
                        new_lb = self.dis[(node_i, node_k)][0] + self.dis[(node_k, node_j)][0]
                        new_ub = self.dis[(node_i, node_k)][1] + self.dis[(node_k, node_j)][1]
                        if new_lb < self.dis[(node_i, node_j)][0]:
                            new_lb = self.dis[(node_i, node_j)][0]
                        if new_ub > self.dis[(node_i, node_j)][1]:
                            new_ub = self.dis[(node_i, node_j)][1]
                        self.dis[(node_i, node_j)] = (new_lb, new_ub)
                    
        
    def next_solution(self):
        return self.mip_solver()
        
    def wait_reduce(self, e):
        #for node_id in range(1, self.num_nodes + 1):
        #    self.v_set[node_id] = 0
        self.v_set[e.fro] = 3
        self.v_set[e.to] = 3
        self.b_change = False
        
        for node_id in range(1, self.num_nodes + 1):
            if node_id != e.fro and node_id != e.to:
                B = node_id
                if self.dis[(e.fro, B)][1] <= self.dis[(e.fro, e.to)][0]:# +1e-5:
                    self.v_set[node_id] = -1 #pre-set
                elif self.dis[(e.fro, B)][0] >= self.dis[(e.fro, e.to)][0]:# -1e-5:
                    self.v_set[node_id] = 1 #post-set
                else:
                    self.v_set[node_id] = -1 #other
        
        # find the guard nodes
        self.b_v = {}
        for node_id in range(1, self.num_nodes + 1):
            self.b_v[node_id] = False
        self.b_v[e.fro] = True
        self.guardDFS(e.to)
        
    def precede_reduce(self, e):
        self.b_change = False
        self.v_set[e.fro] = 2
        self.v_set[e.to] = 2
        self.b_v = {}
        for node_id in range(1, self.num_nodes + 1):
            if node_id != e.fro and node_id != e.to:
                if self.dis[(e.to, node_id)][0] >= 0: 
                    self.v_set[node_id] = 1 #post-set
                elif self.dis[(e.to ,node_id)][1] < 0:
                    self.v_set[node_id] = -1 #pre-set
                else:
                    self.v_set[node_id] = 0 #other
        
        for node_id in range(1, self.num_nodes + 1):
            self.b_v[node_id] = False
        self.b_v[e.fro] = True
        self.guardDFS(e.to)
        
        
    def guardDFS(self, x):
        
        if self.b_v[x]:
            return
        self.b_v[x] = True
        
        if self.v_set[x] == -1:
            self.v_set[x] = 0
            self.b_change = True
            return 
        
        for node_id in range(1, self.num_nodes + 1):
            if not self.b_v[node_id] and ((x, node_id) in self.encoded_node_pairs or (node_id,x) in self.encoded_node_pairs)and self.v_set[node_id] != 0:
                self.guardDFS(node_id)
            
            
    def add_vars(self, m):
        
        # add the extra variable to represent minimum delay
        if self.objective_type == ObjectiveType.MAX_FLEX_UNCERTAINTY:
            self.Z = m.addVar(vtype = GRB.CONTINUOUS, lb = 0, name = "Z")
        else:
            self.objexp = 0;
        
        # add variables for links
        self.encoded_node_pairs = {}
        self.ctg_by_fro = {}
        self.relax_e = {}
        K = 0

        for e in self.network.temporal_constraints.values():
            
            # We only consider constraints that are active
            if e.activated:
                if e.fro == 0 or e.to == 0:
                    raise Exception("Node with id zero is not allowed (see documentation for check function.)")
<<<<<<< HEAD
                #print('a', e.fro, e.to, e.controllable, e.relaxable_lb, e.relaxable_ub, e.get_lower_bound(), e.get_upper_bound())
=======
                # print('a', e.fro, e.to, e.controllable, e.relaxable_lb, e.relaxable_ub, e.get_lower_bound(), e.get_upper_bound())
>>>>>>> dce4b738
                if e.controllable:
                    
                    # Make sure no two edges share the same from and to nodes
                    if (e.fro, e.to) not in self.encoded_node_pairs:
                        # add_controllable(e.fro,e.to,e.get_lower_bound(),e.get_upper_bound(),e.id)
                        if self.objective_type == ObjectiveType.MAX_FLEX_UNCERTAINTY:
                            self.l[(e.fro, e.to)] += m.addVar(lb=self.dis[(e.fro, e.to)][0], ub=self.dis[(e.fro, e.to)][1], vtype=GRB.CONTINUOUS, name="l_%s_%s" % (e.fro - 1, e.to - 1))
                            self.u[(e.fro, e.to)] += m.addVar(lb=self.dis[(e.fro, e.to)][0], ub=self.dis[(e.fro, e.to)][1], vtype=GRB.CONTINUOUS, name="u_%s_%s" % (e.fro - 1, e.to - 1))
                    
                        else:
                            # the relaxable links are [L-l, U+u]
                            #print("vtl", e.fro, e.to)
                            self.tl[(e.fro, e.to)] = m.addVar(ub = self.DEFALT/10,vtype = GRB.CONTINUOUS, name = "vlt_%s_%s"%(e.fro - 1, e.to - 1))
                            self.tu[(e.fro, e.to)] = m.addVar(ub = self.DEFALT/10,vtype = GRB.CONTINUOUS, name = "vut_%s_%s"%(e.fro - 1, e.to - 1))
                            if e.relaxable_lb == True:
                                #print(e.fro)
                                #print(e.fro, e.to, "v")
                                self.rl[(e.fro, e.to)] = m.addVar(ub = self.DEFALT/10,vtype = GRB.CONTINUOUS, name = "vlr_%s_%s"%(e.fro- 1, e.to - 1))
                                self.relax_e["vlr_%s_%s"%(e.fro- 1, e.to - 1)] = e
                            if e.relaxable_ub == True:
                                self.ru[(e.fro, e.to)] = m.addVar(ub = self.DEFALT/10,vtype = GRB.CONTINUOUS, name = "vur_%s_%s" % (e.fro - 1, e.to - 1))
                                self.relax_e["vur_%s_%s"%(e.fro- 1, e.to - 1)] = e
                        self.encoded_node_pairs[(e.fro, e.to)] = True
                    else:
                        print("error")
                else:
                    K += 1
                    # print(e.fro, e.to, e.name, e.get_lower_bound(), e.get_upper_bound())
                    if e.relaxable_lb == True:
                        self.l[(e.fro, e.to)] += m.addVar(lb=e.get_lower_bound(), ub=e.get_upper_bound(), vtype=GRB.CONTINUOUS, name="cl_%s_%s" % (e.fro - 1, e.to - 1))  # name=e.name + "l")
                        self.relax_e["cl_%s_%s" % (e.fro - 1, e.to - 1)] = e
                    else:
                        self.l[(e.fro, e.to)] += e.get_lower_bound()
                    if e.relaxable_ub == True:
                        self.u[(e.fro, e.to)] += m.addVar(lb=e.get_lower_bound(), ub=e.get_upper_bound(), vtype=GRB.CONTINUOUS, name="cu_%s_%s" % (e.fro - 1, e.to - 1))  # name=e.name + "u")
                        self.relax_e["cu_%s_%s" % (e.fro - 1, e.to - 1)] = e
                    else:
                        self.u[(e.fro, e.to)] += m.addVar(lb=e.get_upper_bound(), ub=e.get_upper_bound(), vtype=GRB.CONTINUOUS, name="cu_%s_%s" % (e.fro - 1, e.to - 1))  # name=e.name + "u")
                        self.relax_e["cu_%s_%s" % (e.fro - 1, e.to - 1)] = e
   
                        #if self.objective_type == ObjectiveType.MAX_FLEX_UNCERTAINTY:
                         #   self.u[(e.fro, e.to)] = self.DEFALT
                        #else :
                          #  self.u[(e.fro, e.to)] = self.dis[(e.fro, e.to)][1]                                                
                    self.encoded_node_pairs[(e.fro, e.to)] = True
                    self.ctg_by_fro[e.fro] = e
    
    
    def add_additional_vars(self, m): 
        self.precede_pair = {}
        self.wait_pair = {}      # keep a record of added wait variables
                
        for e in self.network.temporal_constraints.values():
            
            # We only consider constraints that are active
            if e.activated:
                if e.fro == 0 or e.to == 0:
                    raise Exception("Node with id zero is not allowed (see documentation for check function.)")
                
                # add wait and precede constraints according to contingent links
                if e.controllable == False:  
           
                    # add links repeatedly until no update
                    b_update = True     # flag of update
                    while b_update == True:
                        b_update = False
                        
                        # find necessary nodes to add links and mark the nodes by v_set
                        self.v_set = {}
                        self.wait_reduce(e)
#                         for node_id in range(1, self.num_nodes + 1):
#                             self.v_set[node_id] = 0
#                         self.v_set[e.fro] = 1
#                         self.v_set[e.to] = 1
                        
                        # add variables and constraints for the added links
                        for node_id in range(1, self.num_nodes + 1):
                            if node_id != e.fro and node_id != e.to:
                                # wait constraints are added within triangle (e.fro, e.to, node_id)
                                if self.v_set[node_id] == 0:
                                    
                                    # add link (e.fro, node_id)
                                    if (e.fro, node_id) not in self.encoded_node_pairs and (node_id, e.fro) not in self.encoded_node_pairs:
                                        self.add_var_rqm(m, e.fro, node_id)
                                        b_update = True
                                        
                                    # add link (node_id, e.to)
                                    if (node_id, e.to) not in self.encoded_node_pairs and (e.to, node_id) not in self.encoded_node_pairs:
                                        b_update = True
                                        self.add_var_rqm(m, node_id, e.to)
                                    
                                    # add wait (e.fro, node_id)                                 
                                    if (e.fro, node_id) not in self.wait_pair:
                                        # add wait variable
                                        if self.objective_type == ObjectiveType.MAX_FLEX_UNCERTAINTY:
                                            self.w[(e.fro, node_id)] = m.addVar(lb=self.dis[(e.fro, node_id)][0], vtype=GRB.CONTINUOUS, name="w_%s_%s" % (e.fro - 1, node_id - 1))
                                        else:
                                            self.w[(e.fro, node_id)] = m.addVar(lb=-self.DEFALT/10 , vtype=GRB.CONTINUOUS, name="w_%s_%s" % (e.fro - 1, node_id - 1))

                                        # add binary variable wab - lac >= 0, then b = 1
                                        self.b[(e.fro, node_id)] = m.addVar(vtype=GRB.BINARY, name="x-lc_%s_%s_%s" % (e.fro - 1, node_id - 1, e.to - 1))
                                        self.wait_pair[(e.fro, node_id)] = True
                        
                        self.precede_reduce(e)
                        
                        for node_id in range(1, self.num_nodes + 1):
                            if node_id != e.fro and node_id != e.to:
                                if self.v_set[node_id] == 0:
                                    
                                    if (e.fro, node_id) not in self.encoded_node_pairs and (node_id, e.fro) not in self.encoded_node_pairs:
                                        self.add_var_rqm(m, e.fro, node_id)
                                        b_update = True
                                    
                                    if (node_id, e.to) not in self.encoded_node_pairs and (e.to, node_id) not in self.encoded_node_pairs:
                                        self.add_var_rqm(m, node_id, e.to)
                                        b_update = True
                                    
                                    if (e.fro, node_id) not in self.precede_pair:
                                        self.precede_pair[(e.fro, node_id)] = True   
                                        # add binary variable lbc >= 0, x = 1
                                        self.x[(node_id, e.to)] = m.addVar(vtype=GRB.BINARY, name="b_%s_%s_%s" % (e.fro - 1, node_id - 1, e.to - 1))
                                
                                        
                                
    def add_constrs(self, m):  
        if self.objective_type == ObjectiveType.MIN_COST:
            for e in self.network.temporal_constraints.values():
                if e.fro == 0 or e.to == 0:
                    raise Exception("Node with 0")
                if e.controllable and e.activated :
                    #print(e.fro, e.to, e.get_lower_bound(),e.get_upper_bound())
                    self.l[(e.fro, e.to)] += e.get_lower_bound() + self.tl[(e.fro, e.to)]
                    self.u[(e.fro, e.to)] += e.get_upper_bound() - self.tu[(e.fro, e.to)]
                    if e.relaxable_lb == True:
                        #print(e.fro, e.to, e.name)
                        self.l[(e.fro, e.to)] -= self.rl[(e.fro, e.to)]
                    if e.relaxable_ub == True:
                        self.u[(e.fro, e.to)] += self.ru[(e.fro, e.to)]
        
        added_pairs ={}
        for (node_a, node_b) in self.encoded_node_pairs:
            
            # add the opposite expressions of links
            self.l[(node_b, node_a)] = -self.u[(node_a, node_b)]
            self.u[(node_b, node_a)] = -self.l[(node_a, node_b)]
            added_pairs[(node_b, node_a)] = True 
            
            # l <= u
           # print(node_a, node_b, self.l[(node_a, node_b)], self.u[(node_a, node_b)])
           # if self.l[(node_a, node_b)].getVar(1) is not None or self.u[(node_a, node_b)].getVar(1) is not None:
            #if self.l[(node_a, node_b)].size():
            m.addConstr(self.l[(node_a, node_b)] -self.u[(node_a, node_b)] <= 0, "Ub_%s_%s" % (node_a - 1, node_b - 1))
       
        for (node_a, node_b) in added_pairs:
            self.encoded_node_pairs[(node_a, node_b)] = True
        
        for e in self.network.temporal_constraints.values():
            if e.activated:
                if not e.controllable:
                    # add z <= u - l
                    if self.objective_type == ObjectiveType.MAX_FLEX_UNCERTAINTY:
                        m.addConstr(self.Z <= self.u[(e.fro, e.to)] - self.l[(e.fro, e.to)], "ZC%s" % (e.fro / 2))
                    else:
                        # relax a ctg means tightening the bounds
                        if e.relaxable_lb:
                            #print(self.l[(e.fro, e.to)] )
                            #self.objexp += (self.rl[(e.fro, e.to)] )*e.relax_cost_lb
                            self.objexp += (self.l[(e.fro, e.to)] - self.dis[(e.fro, e.to)][0])*e.relax_cost_lb
                        if e.relaxable_ub:
                            # self.objexp += (self.ru[(e.fro, e.to)])*e.relax_cost_ub

                            self.objexp += -(self.u[(e.fro, e.to)] - self.dis[(e.fro, e.to)][1])*e.relax_cost_ub
                else:
                    # relax a rqm means extending the bounds
                    if e.relaxable_lb:
                        # print(self.l[(e.fro, e.to)])
                        self.objexp += (self.rl[(e.fro, e.to)] )*e.relax_cost_lb
                        #self.objexp += -(self.l[(e.fro, e.to)] - self.dis[(e.fro, e.to)][0])*e.relax_cost_lb
                    if e.relaxable_ub:
                        #print(self.ru[(e.fro, e.to)],e.relax_cost_ub)
                        self.objexp += (self.ru[(e.fro, e.to)])*(e.relax_cost_ub)
                        #self.objexp += (self.u[(e.fro, e.to)] - self.dis[(e.fro, e.to)][1])*e.relax_cost_ub

        for (node_a, node_b) in self.wait_pair:
            # l <= w <= u
            m.addConstr(self.l[(node_a, node_b)] <= self.w[(node_a, node_b)], "wb%s_%s_l" % (node_a, node_b))
            m.addConstr(self.w[(node_a, node_b)] <= self.u[(node_a, node_b)], "wb%s_%s_u" % (node_a, node_b))                                
            
            e = self.ctg_by_fro[node_a]
            # triangular wait
            m.addConstr(self.w[(node_a, node_b)] >= self.u[(e.fro, e.to)] - self.u[(node_b, e.to)], "TriW_%s_%s_%s" % (node_a, node_b, e.to))
        
            # add wait bounds
            # wab - lac + (b-1) * L>=0
            tmp_lb = self.dis[(node_a, node_b)][0]-self.dis[(e.fro, e.to)][1]
            m.addConstr(self.w[(node_a, node_b)] - self.l[(e.fro, e.to)] + (self.b[(node_a, node_b)] - 1) * (tmp_lb) >= 0, "WaitB_%s_%s" % (node_a, node_b))
            # wab - lac - b * U <=0
            tmp_ub = self.dis[(node_a, node_b)][1] - self.dis[(e.fro, e.to)][0]
            m.addConstr(self.w[(node_a, node_b)] - self.l[(e.fro, e.to)] - self.b[(node_a, node_b)] * (tmp_ub) <= 0, "WaitB2_%s_%s" % (node_a, node_b))
            # lab - lac + (b-1) * L >=0
            tmp_lb = self.dis[(node_a, node_b)][0] - self.dis[(e.fro, e.to)][1]
            m.addConstr(self.l[(node_a, node_b)] - self.l[(e.fro, e.to)] + (self.b[(node_a, node_b)] - 1) * (tmp_lb) >= 0, "WaitB3_%s_%s" % (node_a, node_b))
            # lab - wab - b * L >= 0
            tmp_lb = self.dis[(node_a, node_b)][0] - self.dis[(node_a, node_b)][1]
            m.addConstr(self.l[(node_a, node_b)] - self.w[(node_a, node_b)] - self.b[(node_a, node_b)] * (tmp_lb) >= 0, "WaitB4_%s_%s" % (node_a, node_b))
        
            # add regression waits
            for e1 in self.network.temporal_constraints.values():
                if e1.to == node_b and (node_a, e1.fro) in self.wait_pair and e1.controllable == False:
                    # if wab >= lac, wad >= wab - ldb
                    m.addConstr(self.w[(node_a, e1.fro)] - self.w[(node_a, node_b)] + self.l[(e1.fro, e1.to)] - 
                                (1 - self.b[(node_a, node_b)]) * (-self.DEFALT) >= 0 , "RegW_C%s_%s" % (node_a, e1.fro))
                    break
        

        for (A, B) in self.precede_pair:
            # precede constraints
            C = self.ctg_by_fro[A].to
            e = self.ctg_by_fro[A]
            
            if self.dis[(B, C)][0] > 0 and self.dis[(B,C)][1] > 0:
                # lab = uac - ubc
                m.addConstr(self.l[(A, B)] - (self.u[(A, C)] - self.u[(B, C)]) >= 0, "pl%s_%s" % (A, B))
                # uab = lac - lbc
                m.addConstr(self.u[(A, B)] - (self.l[(A, C)] - self.l[(B, C)]) <= 0, "pu%s_%s" % (A, B))
        
            elif self.dis[(B, C)][1] >0:
                # x (lab - uac + ubc) = 0
                m.addConstr(self.x[(B, C)] * (self.l[(A, B)] - self.u[(e.fro, e.to)] + self.u[(B, e.to)]) >= 0, "pbl%s_%s" % (A, B))
                # x (uab - lac + lbc) = 0
                m.addConstr(self.x[(B, C)] * (self.u[(A, B)] - self.l[(e.fro, e.to)] + self.l[(B, e.to)]) <= 0, "pbu%s_%s" % (A, B))
                # lbc - xU <= 0
                m.addConstr(self.l[(B, C)] - self.x[(B, C)] * (self.dis[(B, C)][1]) <= 0, "pbxu%s_%s" % (A, B))
                # lbc + (x-1)(L-1) >= 0
                m.addConstr(self.l[(B, C)] + (self.x[(B, C)] - 1) * (self.dis[(B, C)][0]- 5e-5) >= 1e-6, "pbxl%s_%s" % (A , B))
        
                
                
                            
    def add_var_rqm(self, m, fro, to):
        # add variables for a requirement link
        
        # add l[fro, to] and u[fro, to]
        self.l[(fro, to)] = LinExpr()
        self.u[(fro, to)] = LinExpr()
        self.l[(fro, to)] += m.addVar(lb=self.dis[(fro, to)][0], ub=self.dis[(fro, to)][1], vtype=GRB.CONTINUOUS, name="l_%s_%s" % (fro - 1, to - 1))
        self.u[(fro, to)] += m.addVar(lb=self.dis[(fro, to)][0], ub=self.dis[(fro, to)][1], vtype=GRB.CONTINUOUS, name="u_%s_%s" % (fro - 1, to - 1))
        self.encoded_node_pairs[(fro, to)] = True
#         m.update()
#         # the opposite direction
#         self.l[(to, fro)] = -self.u[(fro, to)]
#         self.u[(to, fro)] = -self.l[(fro, to)]
#         self.encoded_node_pairs[(to, fro)] = True                                                                                            
                        
    def add_spc(self, m):
        
        cnt = {}
        b_del = {}
        
        # calc 
        for node_a in range(1, self.num_nodes + 1):
            cnt1 = 0
            b_del[node_a] = True
            adjacent = []
            for node_b in range(1, self.num_nodes + 1):
                if node_a != node_b and (node_a, node_b) in self.encoded_node_pairs:
                    cnt1 = cnt1 + 1
                    adjacent.append(node_b)
            cnt2 = 0
            for node_b in adjacent:
                for node_c in adjacent:
                    if node_b != node_c and (node_c, node_b) in self.encoded_node_pairs:
                        cnt2 = cnt2 + 1
            cnt[node_a] = 1.0 * cnt2 / (cnt1+1)                       
                        
        for round_id in range(1, self.num_nodes):
            next_node = 0
            for node_id in range(1, self.num_nodes + 1):
                if b_del[node_id] and (next_node == 0 or cnt[next_node] < cnt[node_id]):
                    next_node = node_id                                 
            
            # print(round_id, next_node)
            adjacent = []
            for node_id in range(1, self.num_nodes + 1):
                if b_del[node_id] and (node_id, next_node) in self.encoded_node_pairs:
                    adjacent.append(node_id)
            
            b_del[next_node] = False
            
            A = next_node
            for B in adjacent:
                for C in adjacent:
                    if B != C:
                        # add shortest path constraints
                        if (B, C) not in self.encoded_node_pairs :
                            continue
                            # print("add edge")
                            #self.add_var_rqm(m, B, C)
                            #m.update()
                        
                        # lac <= lab + ubc
                        m.addConstr(self.l[(A, C)] - self.u[(A, B)] - self.l[(B, C)] <= 0, "SPC_%s_%s_%s_1" % (A - 1, B - 1, C - 1))
                        # lac <= uab + lac
                        m.addConstr(self.l[(A, C)] - self.l[(A, B)] - self.u[(B, C)] <= 0, "SPC_%s_%s_%s_2" % (A - 1, B - 1, C - 1))
                        # lab + ubc <= uac
                        m.addConstr(self.u[(A, C)] - self.l[(A, B)] - self.u[(B, C)] >= 0, "SPC_%s_%s_%s_3" % (A - 1, B - 1, C - 1))
                        # uab + lbc <= uac
                        m.addConstr(self.u[(A, C)] - self.u[(A, B)] - self.l[(B, C)] >= 0, "SPC_%s_%s_%s_4" % (A - 1, B - 1, C - 1))
                        # uac <= uab + ubc
                        m.addConstr(self.u[(A, C)] - self.u[(A, B)] - self.u[(B, C)] <= 0, "SPC_%s_%s_%s_5" % (A - 1, B - 1, C - 1))
                        # lac >= lab + lbc 
                        m.addConstr(self.l[(A, C)] - self.l[(A, B)] - self.l[(B, C)] >= 0, "SPC_%s_%s_%s_6" % (A - 1, B - 1, C - 1))
                        
    def get_solution(self, m):                    
        solution = Candidate()
        
        #f = open('sol.txt', 'w')
        
        for var_a in m.getVars():
            vname = var_a.getAttr(GRB.Attr.VarName)
            if self.objective_type == ObjectiveType.MAX_FLEX_UNCERTAINTY:
                if vname.find("cl") == -1 and vname.find("cu") == -1:
                    continue
                
                #f.write('%s    %s\n' % (var_a.getAttr(GRB.Attr.VarName), var_a.getAttr(GRB.Attr.X)))
                
                # if vname.find("l") != -1:
                #   print(var_a.getAttr(GRB.Attr.VarName), var_a.getAttr(GRB.Attr.X))
                e = self.relax_e[vname]
    
                new_relaxation = TemporalRelaxation(e)
                if vname.find("cl") != -1:
                    new_relaxation.relaxed_lb = var_a.getAttr("X")
                    if new_relaxation.relaxed_lb != e.get_lower_bound():
                        solution.add_temporal_relaxation(new_relaxation)                            
                else :
                    new_relaxation.relaxed_ub = var_a.getAttr("X")
                    if new_relaxation.relaxed_ub != e.get_upper_bound():
                        solution.add_temporal_relaxation(new_relaxation)   
            elif self.objective_type == ObjectiveType.MIN_COST:
                if vname.find("vlr") == -1 and vname.find("vur") == -1:
                    continue;
                e = self.relax_e[vname]
               # print(vname,e.fro, e.to)
                new_relaxation = TemporalRelaxation(e)
                if vname.find("vlr") != -1:
                    new_relaxation.relaxed_lb = self.l[(e.fro,e.to)].getValue()
                else:
                    new_relaxation.relaxed_ub = self.u[(e.fro, e.to)].getValue()
                if var_a.getAttr("X") > 0:
                    solution.add_temporal_relaxation(new_relaxation)
#        for e in self.network.temporal_constraints.values():
#            if e.activated:
#                print(e.fro, e.to, self.l[(e.fro, e.to)].getValue(), self.u[(e.fro, e.to)].getValue())
                                     
                    
        solution.utility = round(m.getObjective().getValue(), 6)
       # if solution.utility > 100:
        #    solution.utility = 100
        #f.close()
        return solution     
        
    def mip_solver(self):
        
        try:
            
            # create a new model
            m = Model("mip_encode")
            m.params.outputflag = 0
#            m.params.feasibilitytol = 1e-9
#            m.params.intfeastol = 1e-9
            # add variables
            self.add_vars(m)
            self.add_additional_vars(m)
            
            # integrate new variables
            m.update()
            # print("add constr")

            # add constraints
            self.add_constrs(m)
            self.add_spc(m)
            if self.objective_type == ObjectiveType.MAX_FLEX_UNCERTAINTY:
                m.setObjective(self.Z + 0.0, GRB.MAXIMIZE)
            else:
                m.setObjective(self.objexp, GRB.MINIMIZE)
            m.update()
           # m.write("1.lp")
            m.optimize()
            
            if m.status == GRB.Status.INF_OR_UNBD:
                m.setParam(GRB.Param.Presolve, 0)
                m.optimize()
            
            if m.status == GRB.Status.OPTIMAL:
             #   m.write("1.sol")
                m.fixed()
                return self.get_solution(m)
            if m.status != GRB.Status.INFEASIBLE:
                print(m.status)
           # m.computeIIS()
            #m.write("1.ilp")
            
        except GurobiError as e:
            print('Error reported')
            print (e.message)
            print (e.errno)
        solution = Candidate()
        solution.utility = -1;
        return solution

<|MERGE_RESOLUTION|>--- conflicted
+++ resolved
@@ -1,7 +1,7 @@
 from gurobipy import *
 from temporal_network.tpnu import Tpnu
 from tpn.tpn_autogen import tpn as ParseTpnClass, guard
-#from friends.utils.logging import initialize
+from friends.utils.logging import initialize
 from search.candidate import Candidate
 from search.temporal_relaxation import TemporalRelaxation
 from temporal_network.temporal_constraint import TemporalConstraint
@@ -14,15 +14,12 @@
         self.objective_type = obj_type;
         self.DEFALT = 100000
         
+        
         # no two links share the same end nodes
         pair_nodes = {}
         v_new_constraint = {}
         for e in self.network.temporal_constraints.values():
-<<<<<<< HEAD
            # print(e.fro, e.to, e.get_lower_bound(), e.get_upper_bound(),e.controllable)
-=======
-            # print(e.fro, e.to, e.get_lower_bound(), e.get_upper_bound(),e.controllable)
->>>>>>> dce4b738
             if e.controllable:
                 if e.get_upper_bound() > self.DEFALT:
                     self.network.temporal_constraints[e.id].upper_bound = self.DEFALT/10
@@ -42,17 +39,22 @@
         self.initialize()
         
         #print a dot file
-#         f = open('1.dot', 'w')
-#         f.write('digraph G {\n nodesep = .45; \n size = 30;\n label="CCTP";\n')
-#         
-#         for e in self.network.temporal_constraints.values():
-#             if e.activated:
-#                 f.write('"%s"->"%s"[ label = "[%s,%s] %d"];'%(e.fro, e.to,e.get_lower_bound(),e.get_upper_bound(),e.controllable))
-#             
-#         f.write("}")
-#         f.close()
+        f = open('1.dot', 'w')
+        f.write('digraph G {\n nodesep = .45; \n size = 30;\n label="CCTP";\n')
+         
+        for e in self.network.temporal_constraints.values():
+            if e.activated:
+                f.write('"%s"->"%s"[ label = "[%s,%s] %d"];'%(e.fro, e.to,e.get_lower_bound(),e.get_upper_bound(),e.controllable))
+             
+        f.write("}")
+        f.close()
         # self.mip_solver()
         
+    def estimate_defult(self):
+        for e in self.network.temporal_constraints.values():
+            if e.get_upper_bound() * 10 > self.DEFALT:
+                self.DEFALT = e.get_upper_bound()*10
+                
     def initialize(self):
         if type(self.network) == ParseTpnClass:
             self.network = Tpnu.from_tpn_autogen(self.network)
@@ -92,20 +94,32 @@
  
         for e in self.network.temporal_constraints.values():
             if e.controllable:
-                tmp_lb = -self.DEFALT/20
-                tmp_ub = self.DEFALT/20
+                tmp_lb = -self.DEFALT/10
+                tmp_ub = self.DEFALT/10
                 if tmp_lb < e.get_lower_bound():
                     tmp_lb = e.get_lower_bound()
                 if tmp_ub > e.get_upper_bound():
                     tmp_ub = e.get_upper_bound()
-                self.dis[(e.fro, e.to)] = (tmp_lb, tmp_ub)
-                self.dis[(e.to, e.fro)] = (-tmp_ub, -tmp_lb)
+                if self.objective_type == ObjectiveType.MAX_FLEX_UNCERTAINTY:
+                    self.dis[(e.fro, e.to)] = (tmp_lb, tmp_ub)
+                    self.dis[(e.to, e.fro)] = (-tmp_ub, -tmp_lb)
+                else:
+                    if e.relaxable_lb:
+                        tmp_lb = -self.DEFALT/10
+                    if e.relaxable_ub:
+                        tmp_ub = self.DEFALT/10
+                    self.dis[(e.fro, e.to)] = (tmp_lb, tmp_ub)
+                    self.dis[(e.to, e.fro)] = (-tmp_ub, -tmp_lb)
             else:
-                self.dis[(e.fro, e.to)] = (e.get_lower_bound(), self.DEFALT/10)
-                # self.dis[(e.to, e.fro)] = (-e.get_upper_bound(), -e.get_lower_bound())
+                if self.objective_type == ObjectiveType.MAX_FLEX_UNCERTAINTY:
+                    self.dis[(e.fro, e.to)] = (e.get_lower_bound(), self.DEFALT/10)
+                else:
+                    #continue
+                    self.dis[(e.fro, e.to)] = (e.get_lower_bound(), e.get_upper_bound())
+                    self.dis[(e.to, e.fro)] = (-e.get_upper_bound(), -e.get_lower_bound())
         
       
-        return  
+       # return  
         for node_k in range(1, self.num_nodes + 1):
             for node_i in range(1, self.num_nodes + 1):
                 for node_j in range(1, self.num_nodes + 1):
@@ -204,11 +218,7 @@
             if e.activated:
                 if e.fro == 0 or e.to == 0:
                     raise Exception("Node with id zero is not allowed (see documentation for check function.)")
-<<<<<<< HEAD
                 #print('a', e.fro, e.to, e.controllable, e.relaxable_lb, e.relaxable_ub, e.get_lower_bound(), e.get_upper_bound())
-=======
-                # print('a', e.fro, e.to, e.controllable, e.relaxable_lb, e.relaxable_ub, e.get_lower_bound(), e.get_upper_bound())
->>>>>>> dce4b738
                 if e.controllable:
                     
                     # Make sure no two edges share the same from and to nodes
@@ -578,8 +588,8 @@
             # create a new model
             m = Model("mip_encode")
             m.params.outputflag = 0
-#            m.params.feasibilitytol = 1e-9
-#            m.params.intfeastol = 1e-9
+           # m.params.feasibilitytol = 1e-9
+           # m.params.intfeastol = 1e-9
             # add variables
             self.add_vars(m)
             self.add_additional_vars(m)
@@ -596,7 +606,7 @@
             else:
                 m.setObjective(self.objexp, GRB.MINIMIZE)
             m.update()
-           # m.write("1.lp")
+            m.write("1.lp")
             m.optimize()
             
             if m.status == GRB.Status.INF_OR_UNBD:
@@ -604,7 +614,7 @@
                 m.optimize()
             
             if m.status == GRB.Status.OPTIMAL:
-             #   m.write("1.sol")
+                m.write("1.sol")
                 m.fixed()
                 return self.get_solution(m)
             if m.status != GRB.Status.INFEASIBLE:
